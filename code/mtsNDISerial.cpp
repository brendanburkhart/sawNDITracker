--- conflicted
+++ resolved
@@ -281,17 +281,10 @@
 
     ResponseTimer.Stop();
 
-<<<<<<< HEAD
-  if (ResponseTimer.GetElapsedTime() > ReadTimeout) {
-      CMN_LOG_CLASS_RUN_ERROR << "ResponseRead: read command timed out (timeout is " << ReadTimeout << "s)" << std::endl;
-      return false;
-  }
-=======
     if (ResponseTimer.GetElapsedTime() > ReadTimeout) {
-        CMN_LOG_CLASS_RUN_ERROR << "ResponseRead: read command timed out." << std::endl;
+        CMN_LOG_CLASS_RUN_ERROR << "ResponseRead: read command timed out (timeout is " << ReadTimeout << "s)" << std::endl;
         return false;
     }
->>>>>>> dc196158
 
     if (!ResponseCheckCRC()) {
         return false;
@@ -303,15 +296,10 @@
 bool mtsNDISerial::ResponseRead(const char * expectedMessage)
 {
     if (!ResponseRead()) {
-<<<<<<< HEAD
         CMN_LOG_CLASS_RUN_ERROR << "ResponseRead: timeout while waiting for \"" << expectedMessage << "\"" << std::endl;
         return false;
     }
 
-=======
-        return false;
-    }
->>>>>>> dc196158
     if (strncmp(expectedMessage, SerialBuffer, GetSerialBufferStringSize()) != 0) {
         CMN_LOG_CLASS_RUN_ERROR << "ResponseRead: expected \"" << expectedMessage
                                 << "\", but received \"" << SerialBuffer << "\"" << std::endl;
@@ -362,16 +350,13 @@
     SerialPort.WriteBreak(breakTime);
     // wait for length of break and a bit more
     osaSleep(breakTime + 0.5 * cmn_s);
-    
+
     // temporary increase timeout to leave time for the system to boot
     const double previousReadTimeout = this->ReadTimeout;
     this->ReadTimeout = 10.0 * cmn_s;
     if (!ResponseRead("RESET")) {
-<<<<<<< HEAD
         CMN_LOG_CLASS_INIT_ERROR << "ResetSerialPort: failed to reset" << std::endl;
         this->ReadTimeout = previousReadTimeout;
-=======
->>>>>>> dc196158
         return false;
     }
     this->ReadTimeout = previousReadTimeout;
