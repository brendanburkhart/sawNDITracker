/* -*- Mode: C++; tab-width: 4; indent-tabs-mode: nil; c-basic-offset: 4 -*-    */
/* ex: set filetype=cpp softtabstop=4 shiftwidth=4 tabstop=4 cindent expandtab: */

/*
  Author(s):  Anton Deguet
  Created on: 2017-12-04

  (C) Copyright 2017-2019 Johns Hopkins University (JHU), All Rights Reserved.

--- begin cisst license - do not edit ---

This software is provided "as is" under an open source license, with
no warranty.  The complete license can be found in license.txt and
http://www.cisst.org/cisst/license.txt.

--- end cisst license ---
*/

/*!
  \file
  \brief An example interface for NDI trackers with serial interface.
  \ingroup devicesTutorial
*/

#include <cisstCommon/cmnPath.h>
#include <cisstCommon/cmnUnits.h>
#include <cisstCommon/cmnCommandLineOptions.h>
#include <cisstCommon/cmnQt.h>

#include <cisstMultiTask/mtsTaskManager.h>

#include <sawNDITracker/mtsNDISerial.h>
#include <sawNDITracker/mtsNDISerialControllerQtWidget.h>

#include "mtsNDISerialROS.h"
#include <ros/ros.h>
#include <cisst_ros_bridge/mtsROSBridge.h>

#include <QApplication>
#include <QMainWindow>


int main(int argc, char * argv[])
{
<<<<<<< HEAD
    // ---- WARNING: hack to remove ros args ----
    ros::V_string argout;
    ros::removeROSArgs(argc, argv, argout);
    argc = argout.size();
    // ------------------------------------------
=======
    // log configuration
    cmnLogger::SetMask(CMN_LOG_ALLOW_ALL);
    cmnLogger::SetMaskDefaultLog(CMN_LOG_ALLOW_ALL);
    cmnLogger::SetMaskFunction(CMN_LOG_ALLOW_ALL);
    cmnLogger::SetMaskClassMatching("mtsNDISerial*", CMN_LOG_ALLOW_ALL);
    cmnLogger::AddChannel(std::cerr, CMN_LOG_ALLOW_ERRORS_AND_WARNINGS);
>>>>>>> fd0ab778

    // parse options
    cmnCommandLineOptions options;
    std::string port;
    std::string configFile;
    std::string rosNamespace = "/ndi";
    double rosPeriod = 20.0 * cmn_ms;
    double tfPeriod = 20.0 * cmn_ms;

    options.AddOptionOneValue("j", "json-config",
                              "json configuration file",
                              cmnCommandLineOptions::OPTIONAL_OPTION, &configFile);

    options.AddOptionOneValue("s", "serial-port",
                              "serial port (e.g. /dev/ttyUSB0, COM...)",
                              cmnCommandLineOptions::OPTIONAL_OPTION, &port);

    options.AddOptionNoValue("l", "log-serial",
                             "log all serial port read/writes in cisstLog.txt");

    options.AddOptionOneValue("n", "ros-namespace",
                              "ROS namespace to prefix all topics, must have start and end \"/\" (default /ndi/)",
                              cmnCommandLineOptions::OPTIONAL_OPTION, &rosNamespace);

    options.AddOptionOneValue("p", "ros-period",
                              "period in seconds to read all components and publish (default 0.02, 20 ms, 50Hz).  There is no point to have a period higher than the tracker's period",
                              cmnCommandLineOptions::OPTIONAL_OPTION, &rosPeriod);

    options.AddOptionOneValue("P", "tf-ros-period",
                              "period in seconds to read all components and broadcast tf2 (default 0.02, 20 ms, 50Hz).  There is no point to have a period higher than the tracker's period",
                              cmnCommandLineOptions::OPTIONAL_OPTION, &tfPeriod);


    // check that all required options have been provided
    std::string errorMessage;
    if (!options.Parse(argc, argv, errorMessage)) {
        std::cerr << "Error: " << errorMessage << std::endl;
        options.PrintUsage(std::cerr);
        return -1;
    }
    std::string arguments;
    options.PrintParsedArguments(arguments);
    std::cout << "Options provided:" << std::endl << arguments << std::endl;

    // log configuration
    if (options.IsSet("log-serial")) {
        std::cout << "Adding log for all serial port read/writes" << std::endl;
        cmnLogger::SetMask(CMN_LOG_ALLOW_ALL);
        cmnLogger::SetMaskFunction(CMN_LOG_ALLOW_ALL);
        cmnLogger::SetMaskDefaultLog(CMN_LOG_ALLOW_ALL);
        cmnLogger::SetMaskClassMatching("mtsNDISerial", CMN_LOG_ALLOW_ALL);
        cmnLogger::AddChannel(std::cerr, CMN_LOG_ALLOW_ERRORS_AND_WARNINGS);
    }

    // create a Qt user interface
    QApplication application(argc, argv);
    cmnQt::QApplicationExitsOnCtrlC();

    // create the components
    mtsNDISerial * tracker = new mtsNDISerial("NDI", 10.0 * cmn_ms);
    if (port != "") {
        tracker->SetSerialPort(port);
    }

    // configure the components
    std::string configPath = "";
    // if there's a config file passed as argument, try to locate it
    if (configFile != "") {
        if (cmnPath::Exists(configFile)) {
            configPath = configFile;
        } else {
            // search in current working directory and source tree
            cmnPath searchPath;
            searchPath.Add(cmnPath::GetWorkingDirectory());
            searchPath.Add(std::string(sawNDITracker_SOURCE_DIR) + "/../share", cmnPath::TAIL);
            configPath = searchPath.Find(configFile);
            // if still empty
            if (configPath.empty()) {
                std::cerr << "Failed to find configuration file \"" << configFile << "\"" << std::endl
                          << "Searched in: " << configPath << std::endl;
                return 1;
            }
        }
    }
    // configure
    tracker->Configure(configPath);

    // add the components to the component manager
    mtsManagerLocal * componentManager = mtsComponentManager::GetInstance();
    componentManager->AddComponent(tracker);

    // Qt widget
    mtsNDISerialControllerQtWidget * trackerWidget = new mtsNDISerialControllerQtWidget("NDI Widget");
    componentManager->AddComponent(trackerWidget);
    componentManager->Connect(trackerWidget->GetName(), "Controller",
                              tracker->GetName(), "Controller");

    // ROS topics
    // ros wrapper for arms and optionally IOs
    std::string bridgeName = "sawNDITracker_" + rosNamespace;
    bridgeName = ros::names::clean(bridgeName);
    std::replace(bridgeName.begin(), bridgeName.end(), '/', '_');
    std::replace(bridgeName.begin(), bridgeName.end(), '-', '_');
    std::replace(bridgeName.begin(), bridgeName.end(), '.', '_');
    mtsROSBridge rosBridge(bridgeName, rosPeriod, true, false); // spin, don't catch sigint
    componentManager->AddComponent(&rosBridge);

    mtsROSBridge tfBridge(bridgeName + "_tf2", tfPeriod, true, false); // spin, don't catch sigint
    componentManager->AddComponent(&tfBridge);

    mtsNDISerialROS * trackerROS = new mtsNDISerialROS("NDI ROS");
    componentManager->AddComponent(trackerROS);
    trackerROS->AddROSTopics(rosBridge.GetName(), tfBridge.GetName(),
                             tracker->GetName(), rosNamespace);
    componentManager->Connect(trackerROS->GetName(), "Controller",
                              tracker->GetName(), "Controller");

    // create and start all components
    componentManager->CreateAllAndWait(5.0 * cmn_s);
    componentManager->StartAllAndWait(5.0 * cmn_s);

    // create a main window to hold QWidgets
    QMainWindow * mainWindow = new QMainWindow();
    mainWindow->setCentralWidget(trackerWidget);
    mainWindow->setWindowTitle("sawNDITracker");
    mainWindow->show();

    // run Qt user interface
    application.exec();

    // kill all components and perform cleanup
    componentManager->KillAllAndWait(5.0 * cmn_s);
    componentManager->Cleanup();

    return 0;
}<|MERGE_RESOLUTION|>--- conflicted
+++ resolved
@@ -42,20 +42,18 @@
 
 int main(int argc, char * argv[])
 {
-<<<<<<< HEAD
-    // ---- WARNING: hack to remove ros args ----
-    ros::V_string argout;
-    ros::removeROSArgs(argc, argv, argout);
-    argc = argout.size();
-    // ------------------------------------------
-=======
     // log configuration
     cmnLogger::SetMask(CMN_LOG_ALLOW_ALL);
     cmnLogger::SetMaskDefaultLog(CMN_LOG_ALLOW_ALL);
     cmnLogger::SetMaskFunction(CMN_LOG_ALLOW_ALL);
     cmnLogger::SetMaskClassMatching("mtsNDISerial*", CMN_LOG_ALLOW_ALL);
     cmnLogger::AddChannel(std::cerr, CMN_LOG_ALLOW_ERRORS_AND_WARNINGS);
->>>>>>> fd0ab778
+
+    // ---- WARNING: hack to remove ros args ----
+    ros::V_string argout;
+    ros::removeROSArgs(argc, argv, argout);
+    argc = argout.size();
+    // ------------------------------------------
 
     // parse options
     cmnCommandLineOptions options;
